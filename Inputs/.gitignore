# Byte-compiled / optimized / DLL files
*.csv
<<<<<<< HEAD
!SectorCouplingAssumps.csv
=======
*.db1
*.mre
>>>>>>> 1eaab0c7
!????X*.csv<|MERGE_RESOLUTION|>--- conflicted
+++ resolved
@@ -1,9 +1,6 @@
 # Byte-compiled / optimized / DLL files
 *.csv
-<<<<<<< HEAD
 !SectorCouplingAssumps.csv
-=======
 *.db1
 *.mre
->>>>>>> 1eaab0c7
 !????X*.csv