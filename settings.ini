[settings]
name = FTT Stand-alone
model_start = 2001
model_end = 2050
<<<<<<< HEAD
enable_modules = FTT-P, FTT-Tr, FTT-Fr, FTT-H
=======
enable_modules = FTT-Fr, FTT-P, FTT-Tr, FTT-H
>>>>>>> 2cf00790
scenarios = S0
simulation_start = 2010
simulation_end = 2050
<|MERGE_RESOLUTION|>--- conflicted
+++ resolved
@@ -2,11 +2,7 @@
 name = FTT Stand-alone
 model_start = 2001
 model_end = 2050
-<<<<<<< HEAD
-enable_modules = FTT-P, FTT-Tr, FTT-Fr, FTT-H
-=======
 enable_modules = FTT-Fr, FTT-P, FTT-Tr, FTT-H
->>>>>>> 2cf00790
 scenarios = S0
 simulation_start = 2010
 simulation_end = 2050
