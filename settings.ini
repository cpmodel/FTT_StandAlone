--- conflicted
+++ resolved
@@ -2,12 +2,7 @@
 name = FTT Stand-alone
 model_start = 2001
 model_end = 2050
-<<<<<<< HEAD
-enable_modules = FTT-H
-scenarios = S0, S2
-=======
-enable_modules = FTT-Tr
+enable_modules = FTT-P
 scenarios = S0
->>>>>>> c38b7c12
 simulation_start = 2010
 simulation_end = 2050
