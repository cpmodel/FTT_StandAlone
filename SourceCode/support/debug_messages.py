# -*- coding: utf-8 -*-
"""
Created on Thu Dec 21 11:46:06 2023

@author: Femke Nijsse
"""

<<<<<<< HEAD
def input_functions_message(scen, var, dims, read, timeline="None"):
    print("Critical error reading input functions:")
    print(f'Variable is {var} with dimensions {dims[var]}')
    print(f"Scenario is {scen}")
=======
def input_functions_message(scen, var, dims, read, timeline="None", reg_index = "None"):
    print("Critical error reading input functions. Error in the following variable:")
    print(f"Scenario is {scen}")
    print(f'Variable is {var} with dimensions {dims[var]}')
    print(f"Region is {reg_index}")
>>>>>>> 04f0cfd1
    print(f"Timeline is {timeline}")
    print(f"file that's being read in is: {read}")
    
    <|MERGE_RESOLUTION|>--- conflicted
+++ resolved
@@ -5,18 +5,11 @@
 @author: Femke Nijsse
 """
 
-<<<<<<< HEAD
-def input_functions_message(scen, var, dims, read, timeline="None"):
-    print("Critical error reading input functions:")
-    print(f'Variable is {var} with dimensions {dims[var]}')
-    print(f"Scenario is {scen}")
-=======
 def input_functions_message(scen, var, dims, read, timeline="None", reg_index = "None"):
     print("Critical error reading input functions. Error in the following variable:")
     print(f"Scenario is {scen}")
     print(f'Variable is {var} with dimensions {dims[var]}')
     print(f"Region is {reg_index}")
->>>>>>> 04f0cfd1
     print(f"Timeline is {timeline}")
     print(f"file that's being read in is: {read}")
     
