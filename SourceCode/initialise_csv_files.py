--- conflicted
+++ resolved
@@ -63,12 +63,8 @@
         matching_file = None
         file_root = None
         return matching_file, file_root
-<<<<<<< HEAD
-        
-=======
     
     # Printing warnings 2: in case multiple files are found
->>>>>>> 04f0cfd1
     elif len(matching_file) > 1:
         print(f"Warning: Multiple files matched the pattern for module {ftt_module} and scenario {scenario}.")
 
@@ -82,11 +78,6 @@
         print(f"the ftt model and scenario: {ftt_module}, {scenario}")
         print(f"The file that triggered the error: {matching_file}")
         raise e
-<<<<<<< HEAD
-    
-=======
-
->>>>>>> 04f0cfd1
 
     return matching_file, file_root
 
