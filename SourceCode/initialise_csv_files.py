<<<<<<< HEAD
# -*- coding: utf-8 -*-
"""
This script makes preperation to extract data from FTT masterfiles in the
"/In/FTTAssumptions/[model]" folders and save them in separate csv files.

@author: Femke
"""

import os
import glob
=======
from pathlib import Path
import os

>>>>>>> 0a17c9a0

# Local library imports
from SourceCode.support.convert_masterfiles_to_csv import convert_masterfiles_to_csv


def initialise_csv_files(ftt_modules, scenarios):
    """
    This function initialises the csv files for the model run.
    It takes the enabled modules and scenarios from the settings.ini file
    as input and converts the masterfiles to csv files.

    Args:
    ftt_modules (list): List of enabled modules
    scenarios (list): List of scenarios

    Returns:
    None
    """
    # Get the masterfiles
    ftt_modules = ftt_modules.split(', ')
    scenarios = scenarios.split(', ')

    model_list = generate_model_list(ftt_modules, scenarios)

    # Convert masterfiles to csv
    convert_masterfiles_to_csv(model_list)
<<<<<<< HEAD
    
=======

    #convert_masterfiles_to_csv(models)
>>>>>>> 0a17c9a0

def get_masterfile(ftt_module, scenario):
    """Find the matching file name

    Returns:
    The filename that matches
    The middle bit of the file names for input to convert_masterfiles_to_cvs
    """
    
    # The * denotes the regionxtechnologies and last year updated part of the string
    file_pattern = f"{ftt_module}*_{scenario}.xlsx"
    matching_file = list(
        (Path('Inputs') / '_MasterFiles' / ftt_module).glob(file_pattern)
    )

    # Printing warnings 1: in case there is no corresponding excel file
    if len(matching_file) == 0:
        print(f"Warning: No files matched the pattern for module {ftt_module} and scenario {scenario}.")
        print(f"This means {ftt_module}: {scenario} will rely only on pre-specified csv files.")
        matching_file = None
        file_root = None
        return matching_file, file_root
    
    # Printing warnings 2: in case multiple files are found
    elif len(matching_file) > 1:
        print(f"Warning: Multiple files matched the pattern for module {ftt_module} and scenario {scenario}.")

    # Select part of the filename without the scenario or xlsx extension
    try:
        base_name = os.path.basename(matching_file[0]) # file name without directory
        end_index = base_name.index(f'_{scenario}.xlsx')
        file_root = base_name[:end_index]
    except IndexError as e:
        print("An error occurred while finding the masterfile.")
        print(f"the ftt model and scenario: {ftt_module}, {scenario}")
        print(f"The file that triggered the error: {matching_file}")
        raise e


    return matching_file, file_root


def generate_model_list(ftt_modules, scenarios):
    """
    Using the models and scenarios from the settings.ini file,
    put these into a dictionary.

    Remove the pseudo-scenario gamma, as this should not be initialised separately
    """
    # Remove Gamma pseudo-scenario for initialisation
    scenarios = [item for item in scenarios if item != "Gamma"]

    models = {}

    for module in ftt_modules:
        module_scenarios = []
        for scenario in scenarios:
            matching_file, file_root = get_masterfile(module, scenario)
            if matching_file:
                # TODO: rewrite this and other code to allow for other types of scenario names
                module_scenarios.append(int(scenario[1:]))
        if module_scenarios:
            models[module] = [module_scenarios, file_root]
<<<<<<< HEAD
    return models
    
=======
    return models
>>>>>>> 0a17c9a0
<|MERGE_RESOLUTION|>--- conflicted
+++ resolved
@@ -1,4 +1,4 @@
-<<<<<<< HEAD
+
 # -*- coding: utf-8 -*-
 """
 This script makes preperation to extract data from FTT masterfiles in the
@@ -9,11 +9,11 @@
 
 import os
 import glob
-=======
+
 from pathlib import Path
 import os
 
->>>>>>> 0a17c9a0
+
 
 # Local library imports
 from SourceCode.support.convert_masterfiles_to_csv import convert_masterfiles_to_csv
@@ -40,12 +40,7 @@
 
     # Convert masterfiles to csv
     convert_masterfiles_to_csv(model_list)
-<<<<<<< HEAD
-    
-=======
 
-    #convert_masterfiles_to_csv(models)
->>>>>>> 0a17c9a0
 
 def get_masterfile(ftt_module, scenario):
     """Find the matching file name
@@ -109,9 +104,4 @@
                 module_scenarios.append(int(scenario[1:]))
         if module_scenarios:
             models[module] = [module_scenarios, file_root]
-<<<<<<< HEAD
     return models
-    
-=======
-    return models
->>>>>>> 0a17c9a0
